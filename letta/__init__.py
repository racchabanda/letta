--- conflicted
+++ resolved
@@ -1,8 +1,4 @@
-<<<<<<< HEAD
 __version__ = "0.7.10"
-=======
-__version__ = "0.7.9"
->>>>>>> 3b7da483
 
 # import clients
 from letta.client.client import LocalClient, RESTClient, create_client
